name: Build CI

on: [push, pull_request]

jobs:
  clippy:
    runs-on: ubuntu-latest
    strategy:
      fail-fast: false
    steps:
    - uses: actions/checkout@v3
      with:
        submodules: recursive
    - uses: actions-rs/toolchain@v1
      with:
        profile: minimal
        toolchain: nightly
        components: rust-src, clippy, rustfmt
    - name: Install gcc multilib
      run: sudo apt update && sudo apt install -y gcc-multilib
    - name: Clippy for the default target
      run: cargo clippy --all-features
    - name: Clippy for x86_64
      run: make clippy ARCH=x86_64
    - name: Clippy for riscv64
      run: make clippy ARCH=riscv64
    - name: Clippy for aarch64
      run: make clippy ARCH=aarch64
    - name: Check code format
      run: cargo fmt --all -- --check

  build:
    runs-on: ${{ matrix.os }}
    strategy:
      fail-fast: false
      matrix:
        os: [ubuntu-latest]
        arch: [x86_64, riscv64, aarch64]
    steps:
    - uses: actions/checkout@v3
      with:
        submodules: recursive
    - uses: actions-rs/toolchain@v1
      with:
        profile: minimal
        toolchain: nightly
        components: rust-src, llvm-tools-preview
    - uses: actions-rs/install@v0.1
      with:
        crate: cargo-binutils
        version: latest
        use-tool-cache: true
    - name: Install gcc multilib
      run: sudo apt update && sudo apt install -y gcc-multilib
    - name: Download musl toolchain
      run: |
        if [ "${{ matrix.arch }}" = "x86_64" ]; then
          export MUSL_PATH="x86_64-linux-musl-cross"
        elif [ "${{ matrix.arch }}" = "aarch64" ]; then
          export MUSL_PATH="aarch64-linux-musl-cross"
        elif [ "${{ matrix.arch }}" = "riscv64" ]; then
          export MUSL_PATH="riscv64-linux-musl-cross"
        fi
        wget https://musl.cc/$MUSL_PATH.tgz
        tar -xf $MUSL_PATH.tgz
        mv $MUSL_PATH musl
        echo "$PWD/musl/bin" >> $GITHUB_PATH

    - name: Build helloworld
      run: make ARCH=${{ matrix.arch }} A=apps/helloworld
    - name: Build memtest
      run: make ARCH=${{ matrix.arch }} A=apps/memtest
    - name: Build exception
      run: make ARCH=${{ matrix.arch }} A=apps/exception
    - name: Build display
      run: make ARCH=${{ matrix.arch }} A=apps/display GRAPHIC=y
    - name: Build task/yield
      run: make ARCH=${{ matrix.arch }} A=apps/task/yield
    - name: Build task/parallel
      run: make ARCH=${{ matrix.arch }} A=apps/task/parallel
    - name: Build task/sleep
      run: make ARCH=${{ matrix.arch }} A=apps/task/sleep
    - name: Build fs/shell
      run: make ARCH=${{ matrix.arch }} A=apps/fs/shell FS=y
    - name: Build net/echoserver
      run: make ARCH=${{ matrix.arch }} A=apps/net/echoserver NET=y
    - name: Build net/httpclient
      run: make ARCH=${{ matrix.arch }} A=apps/net/httpclient NET=y
    - name: Build net/httpserver
      run: make ARCH=${{ matrix.arch }} A=apps/net/httpserver NET=y

    - name: Build c/helloworld
      run: make ARCH=${{ matrix.arch }} A=apps/c/helloworld
    - name: Build c/memtest
      run: make ARCH=${{ matrix.arch }} A=apps/c/memtest
    - name: Build c/sqlite3
      run: make ARCH=${{ matrix.arch }} A=apps/c/sqlite3
    - name: Build c/httpclient
      run: make ARCH=${{ matrix.arch }} A=apps/c/httpclient
    - name: Build c/httpserver
      run: make ARCH=${{ matrix.arch }} A=apps/c/httpserver
    - name: Build c/udpserver
<<<<<<< HEAD
      run: make ARCH=${{ matrix.arch }} A=apps/c/udpserver
=======
      run: PATH=$PATH:$PWD/musl/bin make ARCH=${{ matrix.arch }} A=apps/c/udpserver
    - name: Build c/iperf
      run: PATH=$PATH:$PWD/musl/bin make ARCH=${{ matrix.arch }} A=apps/c/iperf
>>>>>>> 4521d38a
<|MERGE_RESOLUTION|>--- conflicted
+++ resolved
@@ -100,10 +100,6 @@
     - name: Build c/httpserver
       run: make ARCH=${{ matrix.arch }} A=apps/c/httpserver
     - name: Build c/udpserver
-<<<<<<< HEAD
-      run: make ARCH=${{ matrix.arch }} A=apps/c/udpserver
-=======
       run: PATH=$PATH:$PWD/musl/bin make ARCH=${{ matrix.arch }} A=apps/c/udpserver
     - name: Build c/iperf
-      run: PATH=$PATH:$PWD/musl/bin make ARCH=${{ matrix.arch }} A=apps/c/iperf
->>>>>>> 4521d38a
+      run: PATH=$PATH:$PWD/musl/bin make ARCH=${{ matrix.arch }} A=apps/c/iperf