--- conflicted
+++ resolved
@@ -16,13 +16,10 @@
         profile: minimal
         toolchain: nightly
         components: rust-src, clippy, rustfmt
-<<<<<<< HEAD
     - name: Clone github submodule
       run: git submodule update --init --recursive
-=======
     - name: Install gcc multilib
       run: sudo apt update && sudo apt install -y gcc-multilib
->>>>>>> 44f98ec2
     - name: Clippy for the default target
       run: cargo clippy --all-features
     - name: Clippy for x86_64
@@ -55,10 +52,8 @@
         crate: cargo-binutils
         version: latest
         use-tool-cache: true
-<<<<<<< HEAD
     - name: Clone github submodule
       run: git submodule update --init --recursive
-=======
     - name: Install gcc multilib
       run: sudo apt update && sudo apt install -y gcc-multilib
     - name: Download musl toolchain
@@ -75,7 +70,6 @@
         mv $MUSL_PATH musl
         echo "$PWD/musl/bin" >> $GITHUB_PATH
 
->>>>>>> 44f98ec2
     - name: Build helloworld
       run: make ARCH=${{ matrix.arch }} A=apps/helloworld
     - name: Build memtest
