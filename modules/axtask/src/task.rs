use alloc::{boxed::Box, string::String, sync::Arc};
use core::ops::Deref;
use core::sync::atomic::{AtomicBool, AtomicI32, AtomicU64, AtomicU8, Ordering};
use core::{alloc::Layout, cell::UnsafeCell, fmt, ptr::NonNull};

#[cfg(feature = "preempt")]
use core::sync::atomic::AtomicUsize;

use axhal::arch::TaskContext;
use memory_addr::{align_up_4k, VirtAddr};

use crate::{AxRunQueue, AxTask, AxTaskRef, WaitQueue};

/// A unique identifier for a thread.
#[derive(Debug, Clone, Copy, Eq, PartialEq)]
pub struct TaskId(u64);

/// The possible states of a task.
#[repr(u8)]
#[derive(Debug, Clone, Copy, Eq, PartialEq)]
pub(crate) enum TaskState {
    Running = 1,
    Ready = 2,
    Blocked = 3,
    Exited = 4,
}

/// The inner task structure.
pub struct TaskInner {
    id: TaskId,
    name: String,
    is_idle: bool,
    is_init: bool,

    entry: Option<*mut dyn FnOnce()>,
    state: AtomicU8,

    in_wait_queue: AtomicBool,
    #[cfg(feature = "irq")]
    in_timer_list: AtomicBool,

    #[cfg(feature = "preempt")]
    need_resched: AtomicBool,
    #[cfg(feature = "preempt")]
    preempt_disable_count: AtomicUsize,

    exit_code: AtomicI32,
    wait_for_exit: WaitQueue,

    kstack: Option<TaskStack>,
    ctx: UnsafeCell<TaskContext>,

    #[cfg(feature = "user-paging")]
    trap_frame: Option<Arc<axalloc::GlobalPage>>,
}

impl TaskId {
    fn new() -> Self {
        static ID_COUNTER: AtomicU64 = AtomicU64::new(1);
        Self(ID_COUNTER.fetch_add(1, Ordering::Relaxed))
    }

    /// Convert the task ID to a `u64`.
    pub const fn as_u64(&self) -> u64 {
        self.0
    }
}

impl From<u8> for TaskState {
    #[inline]
    fn from(state: u8) -> Self {
        match state {
            1 => Self::Running,
            2 => Self::Ready,
            3 => Self::Blocked,
            4 => Self::Exited,
            _ => unreachable!(),
        }
    }
}

unsafe impl Send for TaskInner {}
unsafe impl Sync for TaskInner {}

impl TaskInner {
    /// Gets the ID of the task.
    pub const fn id(&self) -> TaskId {
        self.id
    }

    /// Gets the name of the task.
    pub fn name(&self) -> &str {
        self.name.as_str()
    }

    /// Get a combined string of the task ID and name.
    pub fn id_name(&self) -> alloc::string::String {
        alloc::format!("Task({}, {:?})", self.id.as_u64(), self.name)
    }

    /// Wait for the task to exit, and return the exit code.
    ///
    /// It will return immediately if the task has already exited (but not dropped).
    pub fn join(&self) -> Option<i32> {
        self.wait_for_exit
            .wait_until(|| self.state() == TaskState::Exited);
        Some(self.exit_code.load(Ordering::Acquire))
    }
}

// private methods
impl TaskInner {
    const fn new_common(id: TaskId, name: String) -> Self {
        Self {
            id,
            name,
            is_idle: false,
            is_init: false,
            entry: None,
            state: AtomicU8::new(TaskState::Ready as u8),
            in_wait_queue: AtomicBool::new(false),
            #[cfg(feature = "irq")]
            in_timer_list: AtomicBool::new(false),
            #[cfg(feature = "preempt")]
            need_resched: AtomicBool::new(false),
            #[cfg(feature = "preempt")]
            preempt_disable_count: AtomicUsize::new(0),
            exit_code: AtomicI32::new(0),
            wait_for_exit: WaitQueue::new(),
            kstack: None,
            ctx: UnsafeCell::new(TaskContext::new()),
            #[cfg(feature = "user-paging")]
            trap_frame: None,
        }
    }

    pub(crate) fn new<F>(entry: F, name: String, stack_size: usize) -> AxTaskRef
    where
        F: FnOnce() + Send + 'static,
    {
        let mut t = Self::new_common(TaskId::new(), name);
        debug!("new task: {}", t.id_name());
        let kstack = TaskStack::alloc(align_up_4k(stack_size));
        t.entry = Some(Box::into_raw(Box::new(entry)));
        t.ctx.get_mut().init(task_entry as usize, kstack.top());
        t.kstack = Some(kstack);
        if t.name == "idle" {
            t.is_idle = true;
        }
        Arc::new(AxTask::new(t))
    }

<<<<<<< HEAD
    #[cfg(feature = "user-paging")]
    pub(crate) fn new_user(entry: usize, kstack_size: usize, args: usize) -> AxTaskRef {
        let mut t = Self::new_common(TaskId::new(), "");
        debug!("new user task: {} {}", t.id_name(), entry);
        let kstack = TaskStack::alloc(align_up_4k(kstack_size));
        t.ctx.get_mut().init(task_user_entry as usize, kstack.top());
        t.kstack = Some(kstack);

        use axhal::paging::MappingFlags;
        let trap_frame = axmem::alloc_user_page(
            get_trap_frame_vaddr(t.id),
            TRAP_FRAME_SIZE,
            MappingFlags::READ | MappingFlags::WRITE | MappingFlags::USER,
        );

        let ustack_start = get_ustack_vaddr(t.id);
        axmem::alloc_user_page(
            ustack_start,
            axmem::USTACK_SIZE,
            MappingFlags::READ | MappingFlags::WRITE | MappingFlags::USER,
        );
        unsafe {
            let trap_frame = &mut *(trap_frame.as_ptr() as *mut axhal::arch::TrapFrame);
            *trap_frame =
                axhal::arch::TrapFrame::new(entry, (ustack_start + axmem::USTACK_SIZE).into());
            trap_frame.kstack = t.kstack.as_ref().unwrap().top().into();
            // TODO: make a HAL wrapper
            trap_frame.regs.a0 = args;
        }
        t.trap_frame = Some(trap_frame);

        Arc::new(AxTask::new(t))
    }

    pub(crate) fn new_init(name: &'static str) -> AxTaskRef {
=======
    pub(crate) fn new_init(name: String) -> AxTaskRef {
>>>>>>> 5ed6cde0
        // init_task does not change PC and SP, so `entry` and `kstack` fields are not used.
        let mut t = Self::new_common(TaskId::new(), name);
        t.is_init = true;
        if t.name == "idle" {
            t.is_idle = true;
        }
        debug!("init task: {}", t.id_name());
        #[cfg(feature = "user-paging")]
        {
            let ustack_start = get_ustack_vaddr(t.id);
            axmem::alloc_user_page(
                ustack_start,
                axmem::USTACK_SIZE,
                MappingFlags::READ | MappingFlags::WRITE | MappingFlags::USER,
            );
            let kstack = TaskStack::alloc(TRAP_FRAME_SIZE);
            t.kstack = Some(kstack);
            use axhal::paging::MappingFlags;
            let trap_frame = axmem::alloc_user_page(
                get_trap_frame_vaddr(t.id),
                TRAP_FRAME_SIZE,
                MappingFlags::READ | MappingFlags::WRITE | MappingFlags::USER,
            );
            unsafe {
                let trap_frame = &mut *(trap_frame.as_ptr() as *mut axhal::arch::TrapFrame);
                *trap_frame = axhal::arch::TrapFrame::new(
                    axmem::USER_START,
                    (ustack_start + axmem::USTACK_SIZE).into(),
                );
                trap_frame.kstack = t.kstack.as_ref().unwrap().top().into();
            }
            t.trap_frame = Some(trap_frame);
        }
        Arc::new(AxTask::new(t))
    }

    #[inline]
    pub(crate) fn state(&self) -> TaskState {
        self.state.load(Ordering::Acquire).into()
    }

    #[inline]
    pub(crate) fn set_state(&self, state: TaskState) {
        self.state.store(state as u8, Ordering::Release)
    }

    #[inline]
    pub(crate) fn is_running(&self) -> bool {
        matches!(self.state(), TaskState::Running)
    }

    #[inline]
    pub(crate) fn is_ready(&self) -> bool {
        matches!(self.state(), TaskState::Ready)
    }

    #[inline]
    pub(crate) fn is_blocked(&self) -> bool {
        matches!(self.state(), TaskState::Blocked)
    }

    #[inline]
    pub(crate) const fn is_init(&self) -> bool {
        self.is_init
    }

    #[inline]
    pub(crate) const fn is_idle(&self) -> bool {
        self.is_idle
    }

    #[inline]
    pub(crate) fn in_wait_queue(&self) -> bool {
        self.in_wait_queue.load(Ordering::Acquire)
    }

    // Used in futex
    #[inline]
    pub(crate) fn set_in_wait_queue(&self, in_wait_queue: bool) {
        self.in_wait_queue.store(in_wait_queue, Ordering::Release);
    }

    #[inline]
    #[cfg(feature = "irq")]
    pub(crate) fn in_timer_list(&self) -> bool {
        self.in_timer_list.load(Ordering::Acquire)
    }

    #[inline]
    #[cfg(feature = "irq")]
    pub(crate) fn set_in_timer_list(&self, in_timer_list: bool) {
        self.in_timer_list.store(in_timer_list, Ordering::Release);
    }

    #[inline]
    #[cfg(feature = "preempt")]
    pub(crate) fn set_preempt_pending(&self, pending: bool) {
        self.need_resched.store(pending, Ordering::Release)
    }

    #[inline]
    #[cfg(feature = "preempt")]
    pub(crate) fn can_preempt(&self, current_disable_count: usize) -> bool {
        self.preempt_disable_count.load(Ordering::Acquire) == current_disable_count
    }

    #[inline]
    #[cfg(feature = "preempt")]
    pub(crate) fn disable_preempt(&self) {
        self.preempt_disable_count.fetch_add(1, Ordering::Relaxed);
    }

    #[inline]
    #[cfg(feature = "preempt")]
    pub(crate) fn enable_preempt(&self, resched: bool) {
        if self.preempt_disable_count.fetch_sub(1, Ordering::Relaxed) == 1 && resched {
            // If current task is pending to be preempted, do rescheduling.
            Self::current_check_preempt_pending();
        }
    }

    #[cfg(feature = "preempt")]
    fn current_check_preempt_pending() {
        let curr = crate::current();
        if curr.need_resched.load(Ordering::Acquire) && curr.can_preempt(0) {
            let mut rq = crate::RUN_QUEUE.lock();
            if curr.need_resched.load(Ordering::Acquire) {
                rq.resched();
            }
        }
    }

    pub(crate) fn notify_exit(&self, exit_code: i32, rq: &mut AxRunQueue) {
        self.exit_code.store(exit_code, Ordering::Release);
        self.wait_for_exit.notify_all_locked(false, rq);
    }

    #[inline]
    pub(crate) const unsafe fn ctx_mut_ptr(&self) -> *mut TaskContext {
        self.ctx.get()
    }
}

impl fmt::Debug for TaskInner {
    fn fmt(&self, f: &mut fmt::Formatter) -> fmt::Result {
        f.debug_struct("TaskInner")
            .field("id", &self.id)
            .field("name", &self.name)
            .field("state", &self.state())
            .finish()
    }
}

impl Drop for TaskInner {
    fn drop(&mut self) {
        debug!("task drop: {}", self.id_name());
    }
}

struct TaskStack {
    ptr: NonNull<u8>,
    layout: Layout,
}

impl TaskStack {
    pub fn alloc(size: usize) -> Self {
        let layout = Layout::from_size_align(size, 16).unwrap();
        Self {
            ptr: NonNull::new(unsafe { alloc::alloc::alloc(layout) }).unwrap(),
            layout,
        }
    }

    pub const fn top(&self) -> VirtAddr {
        unsafe { core::mem::transmute(self.ptr.as_ptr().add(self.layout.size())) }
    }
}

impl Drop for TaskStack {
    fn drop(&mut self) {
        unsafe { alloc::alloc::dealloc(self.ptr.as_ptr(), self.layout) }
    }
}

use core::mem::{self, ManuallyDrop};

/// A wrapper of [`AxTaskRef`] as the current task.
pub struct CurrentTask(ManuallyDrop<AxTaskRef>);

impl CurrentTask {
    pub(crate) fn try_get() -> Option<Self> {
        let ptr: *const super::AxTask = axhal::cpu::current_task_ptr();
        if !ptr.is_null() {
            Some(Self(unsafe { ManuallyDrop::new(AxTaskRef::from_raw(ptr)) }))
        } else {
            None
        }
    }

    pub(crate) fn get() -> Self {
        Self::try_get().expect("current task is uninitialized")
    }

    pub(crate) fn as_task_ref(&self) -> &AxTaskRef {
        &self.0
    }

    pub(crate) fn clone(&self) -> AxTaskRef {
        self.0.deref().clone()
    }

    pub(crate) fn ptr_eq(&self, other: &AxTaskRef) -> bool {
        Arc::ptr_eq(&self.0, other)
    }

    pub(crate) unsafe fn init_current(init_task: AxTaskRef) {
        let ptr = Arc::into_raw(init_task);
        axhal::cpu::set_current_task_ptr(ptr);
    }

    pub(crate) unsafe fn set_current(prev: Self, next: AxTaskRef) {
        let Self(arc) = prev;
        ManuallyDrop::into_inner(arc); // `call Arc::drop()` to decrease prev task reference count.
        let ptr = Arc::into_raw(next);
        axhal::cpu::set_current_task_ptr(ptr);
    }
}

impl Deref for CurrentTask {
    type Target = TaskInner;
    fn deref(&self) -> &Self::Target {
        self.0.deref()
    }
}

extern "C" fn task_entry() -> ! {
    // release the lock that was implicitly held across the reschedule
    unsafe { crate::RUN_QUEUE.force_unlock() };
    #[cfg(feature = "irq")]
    axhal::arch::enable_irqs();
    let task = crate::current();
    if let Some(entry) = task.entry {
        unsafe { Box::from_raw(entry)() };
    }
    crate::exit(0);
}

#[cfg(feature = "user-paging")]
extern "C" fn task_user_entry() -> ! {
    unsafe { crate::RUN_QUEUE.force_unlock() };
    axhal::arch::enable_irqs();
    axhal::arch::first_uentry();
}

cfg_if::cfg_if! {
if #[cfg(feature = "user-paging")] {
    struct CurrentTaskIf;
    #[crate_interface::impl_interface]
    impl axhal::trap::CurrentTask for CurrentTaskIf {
        fn current_trap_frame() -> *mut axhal::arch::TrapFrame {
            crate::current().trap_frame.as_ref().unwrap().as_ptr()
                as *mut axhal::arch::TrapFrame
        }
        fn current_satp() -> usize {
            axmem::get_satp()
        }
        fn current_trap_frame_virt_addr() -> usize {
            get_trap_frame_vaddr(crate::current().id).into()
        }
    }
    const TRAP_FRAME_BASE: usize = 0xffff_ffff_ffff_f000;
    const TRAP_FRAME_SIZE: usize = axhal::mem::PAGE_SIZE_4K;
    fn get_trap_frame_vaddr(id: TaskId) -> VirtAddr {
        (TRAP_FRAME_BASE - id.0 as usize * TRAP_FRAME_SIZE).into()
    }
    fn get_ustack_vaddr(id: TaskId) -> VirtAddr {
        (axmem::USTACK_START - id.0 as usize * axmem::USTACK_SIZE).into()
    }
}
}<|MERGE_RESOLUTION|>--- conflicted
+++ resolved
@@ -150,10 +150,9 @@
         Arc::new(AxTask::new(t))
     }
 
-<<<<<<< HEAD
     #[cfg(feature = "user-paging")]
     pub(crate) fn new_user(entry: usize, kstack_size: usize, args: usize) -> AxTaskRef {
-        let mut t = Self::new_common(TaskId::new(), "");
+        let mut t = Self::new_common(TaskId::new(), "".into());
         debug!("new user task: {} {}", t.id_name(), entry);
         let kstack = TaskStack::alloc(align_up_4k(kstack_size));
         t.ctx.get_mut().init(task_user_entry as usize, kstack.top());
@@ -185,10 +184,7 @@
         Arc::new(AxTask::new(t))
     }
 
-    pub(crate) fn new_init(name: &'static str) -> AxTaskRef {
-=======
     pub(crate) fn new_init(name: String) -> AxTaskRef {
->>>>>>> 5ed6cde0
         // init_task does not change PC and SP, so `entry` and `kstack` fields are not used.
         let mut t = Self::new_common(TaskId::new(), name);
         t.is_init = true;
