[package]
name = "axhal"
version = "0.1.0"
edition = "2021"
authors = ["Yuekai Jia <equation618@gmail.com>"]
description = "ArceOS hardware abstraction layer, provides unified APIs for platform-specific operations"
license = "GPL-3.0-or-later OR Apache-2.0"
homepage = "https://github.com/rcore-os/arceos"
repository = "https://github.com/rcore-os/arceos/tree/main/modules/axhal"
documentation = "https://rcore-os.github.io/arceos/axhal/index.html"

[features]
smp = []
fp_simd = []
paging = ["axalloc", "page_table"]
irq = []
platform-pc-x86 = ["axconfig/platform-pc-x86", "dep:ratio"]
platform-qemu-virt-riscv = ["axconfig/platform-qemu-virt-riscv"]
platform-qemu-virt-aarch64 = [
    "axconfig/platform-qemu-virt-aarch64",
    "dep:page_table_entry", "dep:ratio",
]
<<<<<<< HEAD
user = []
user-paging = ["user", "paging"]
=======
platform-raspi4-aarch64 = [
    "axconfig/platform-raspi4-aarch64",
    "dep:page_table_entry", "dep:ratio",
]
>>>>>>> 059850b9
default = []

[dependencies]
log = "0.4"
cfg-if = "1.0"
bitflags = "2.2"
static_assertions = "1.1.0"
axlog = { path = "../axlog" }
axconfig = { path = "../axconfig" }
axalloc = { path = "../axalloc", optional = true }
kernel_guard = { path = "../../crates/kernel_guard" }
spinlock = { path = "../../crates/spinlock" }
ratio = { path = "../../crates/ratio", optional = true }
lazy_init = { path = "../../crates/lazy_init" }
page_table = { path = "../../crates/page_table", optional = true }
page_table_entry = { path = "../../crates/page_table_entry", optional = true }
percpu = { path = "../../crates/percpu" }
memory_addr = { path = "../../crates/memory_addr" }
handler_table = { path = "../../crates/handler_table" }
crate_interface = { path = "../../crates/crate_interface" }

[target.'cfg(target_arch = "x86_64")'.dependencies]
x86 = "0.52"
x86_64 = "0.14"
x2apic = "0.4"
raw-cpuid = "11.0"

[target.'cfg(any(target_arch = "riscv32", target_arch = "riscv64"))'.dependencies]
riscv = "0.10"
sbi-rt = { version = "0.0.2", features = ["legacy"] }

[target.'cfg(target_arch = "aarch64")'.dependencies]
aarch64-cpu = "9.3"
tock-registers = "0.8"
arm_gic = { path = "../../crates/arm_gic" }
arm_pl011 = { path = "../../crates/arm_pl011" }

[target.'cfg(any(target_arch = "riscv32", target_arch = "riscv64", target_arch = "aarch64"))'.dependencies]
dtb = {path = "../../crates/dtb" }

[build-dependencies]
axconfig = { path = "../axconfig" }<|MERGE_RESOLUTION|>--- conflicted
+++ resolved
@@ -20,15 +20,15 @@
     "axconfig/platform-qemu-virt-aarch64",
     "dep:page_table_entry", "dep:ratio",
 ]
-<<<<<<< HEAD
+
 user = []
 user-paging = ["user", "paging"]
-=======
+
 platform-raspi4-aarch64 = [
     "axconfig/platform-raspi4-aarch64",
     "dep:page_table_entry", "dep:ratio",
 ]
->>>>>>> 059850b9
+
 default = []
 
 [dependencies]
