--- conflicted
+++ resolved
@@ -88,11 +88,6 @@
 	$(call run_qemu)
 
 debug: build
-<<<<<<< HEAD
-	$(call run_qemu,-s -S) #&
-	#sleep 1
-	#$(GDB) $(OUT_ELF) -ex 'target remote localhost:1234'
-=======
 	$(call run_qemu_debug) &
 	sleep 1
 	$(GDB) $(OUT_ELF) \
@@ -100,7 +95,6 @@
 	  -ex 'b rust_entry' \
 	  -ex 'continue' \
 	  -ex 'disp /16i $$pc'
->>>>>>> 8bd982d0
 
 clippy:
 	$(call cargo_clippy)
